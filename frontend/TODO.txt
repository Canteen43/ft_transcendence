LEARNED:
- How do HTML, CSS and JS integrate
	- Ways to integrate CSS
		-> inline: <example style="[here]">
		-> internal: <style> [here] </style>
		-> external: <link rel="stylesheet" href="styles.css">
	- Ways to integrate JS
		-> inline: <button onclick="alert('Button clicked!')">Click me</button>
		-> internal: <script> [here] </script>
		-> external: <script src="[link]">
- How does JavaScript work
	- Runtimes (uses engine)
		-> Chrome (V8)
		-> Node (V8)
		-> Firefox (SpiderMonkey)
		-> Inside the browser JS needs to be wrapped in HTML,
			outside it is run without.
	- Frameworks
- How does TypeScript work
	-> like JS but variables have types
	-> TS is compiled to JS with "tsc filename.ts" (+ optional tsconfig.json)
- How does Bootstrap work
	-> Access components via class="comp."
- How does Tailwind work
	-> Access utilities via class="utility"
	- Including it with CDN
		-> "dirty" way. <script src="https://cdn.tailwindcss.com"></script>
	- Building with npx and input.css
		-> npm install tailwindcss @tailwindcss/cli
		-> npx @tailwindcss/cli -i input.css -o output.css
		-> use input.css for config (if needed)
- What is NMP
	-> Node Package Manager
	-> "npm init -y" creates package.json
	-> "nmp install [package]" installs packages locally in node_modules/
- What is NVM
	-> Node Version Manager that doesn't need root to be run
	-> nvm install 20
	-> nvm use 20
- What is DBeaver
	-> Client tool to interact with databases
- What is Postman
	-> Client tool to interact with APIs
	-> But also to mock APIs
- How do Single-Page-Applications work
	-> Minimal HTML file as entypoint
	-> All the code and design is done in JavaScript/TypeScript
	-> JS/TS files manipulate the DOM
- How to get from HTML to page
	-> HTML ---Blink---> DOM
	-> DOM ---Blink---> Draw instructions
	-> Draw instructions ---Skia---> Rendered Page
- Ways to manipulate the DOM with JS/TS
	-> Direct DOM API calls
	-> Embedded HTML (inline or even from files)
	-> JSX (Pseudo HTML that gets compiled into react functions that do DOM API calls)
- How to integrate TailwindCSS into DOM manipulation
	-> Same as normal HTML, just insert classes inline
- How to build our frontend
	-> Minimal HTML entrypoint
	-> Typescript for dynamic page generation
	-> TailwindCSS classes inside HTML for design
- What is CORS
	-> Cross-Origin Resource Sharing
	-> browser-feature that prevents cross-access
		-> e.g. malicious webpage sending requests to other pages using my credentials
- How to make simple Vite-SPA setup work
	- Without npm, quick and easy:
		-> html-entrypoint + main.js + "npx vite"
	- With npm:
		-> nmp init -y
		-> npm install -D vite
		-> add "dev": "vite" to package.json, "scripts"
- "vite" vs "vite build"
	-> "vite" launches a test webserver and builds the project on-demand in-cache
		-> for development
	-> "vite build" builds the optimized deployment code
		-> for shipping only
	- what is amazing about this
		-> normally. testing would require building first. that step is saved
- How to setup tsc
	- without config
		-> npm install -D typescript
		-> npx tsc example.ts (-> will create example.js)
		-> (not possible without npm because package and CLI are not identical)
	- with config
		-> "npx tsc --init" to generate default tsconfig.json
		-> "npx tsc" without filename works
- How do launch.json and tasks.json work
	-> both inside .vscode/
	- tasks.json
		-> giving descriptive tasks names to useful commands
	- launch.json
		-> instructions for the debugger
- How does debug setting work for Vite + TS
	-> add "npm run dev" as task in tasks.json
	-> add "pwa-chrome" as type and "run dev" as preLaunchTask in launch.json
- Do I need any TypeScript setup when using vite
	-> not for developing or building
		-> Vite does that
		-> VS code does type checks inside the files
	-> but for type checking
		-> not done by Vite
		-> use "tsc --noEmit" for that
		-> do before shipping to be sure
- What does our git workflow look like
	-> Step 1: do work on branch karl
	-> Step 2: Check main for updates
		-> git checkout main
		-> git pull origin main
		-> git checkout karl
	-> Step 3: Bring changes from main to karl
		-> git merge main
	-> Step 4: Update main with my changes
		-> git checkout main
		-> git merge karl
		-> git push origin main
- How does the session history work
	-> List of Entries
	-> Browser adds entries for normal navigation
	-> Websites can add extra entries with pushState()
		-> but they cannot access past entries
	-> Websites can add the current entry with replaceState()
	-> the args for pushState() and replaceState() are:
		-> stateObj
		-> title
		-> url
	-> after navigating within the same page, the browser fires the 'popstate' event
		-> can be caught with an event listener
	-> "normal" entries are different from website-created entries
	- what about "Are you sure about leaving?" prompts
		-> these are done with the 'beforeunload' event
		-> the 'popstate' event would be too late
- Hash-based routing
	-> To make SPAs navigable, SPAs can use hash-based routing
	-> "location.hash = 'something'" will
		-> show a URL with a hash in the browser
		-> add an entry to the session history (which makes buttons work)
	-> the 'hashchange' event will catch changed hashes from both
		-> manual address bar manipulation
		-> button navigation 
- Learn about URLs
	- Query parameters
		-> after path, before Hash
		-> format: "?key=value&key2=value2"
		-> delivered to webserver as part of path
		-> webserver parses and can handle freely
		-> rising popularity
		-> hijacked for client side routing
			-> known to be confusing
	- Hash
		-> after query params
		-> format "#something/something"
		-> never sent to webserver
		-> change triggers event 'hashchange'
			-> can be handled by browser
		-> originally developed for jumping to page sections
		-> hijacked for client side routing
- What is SEO
	-> search engine optimization (crawling, indexing, ranking)
- How to structure .ts files in vanilla TS SPA
	- many small files
	- mass import with vite
	- emphasize components
- Where did I get the galaxy video
	-> https://pixabay.com/videos/galaxy-stars-sky-night-clouds-148593/
- How do types work in JavaScript
	-> JS is dynamically typed
	-> Variables don't have types. Values do.
	-> 7 primitive types:
		-> number (double under the hood)
		-> string
		-> boolean
		-> null
		-> undefined
		-> bigint (ints > 2^53)
		-> symbol
	-> Another type: object (like struct, includes array)
	-> Creating variables
		-> let x (mutable)
		-> const x (immutable, excepts elements inside objects)
- How do types work in TypeScript
	-> Like JS but adds types to variables as well
	-> Checks that types of variables aren't changed
	-> type 'any' can be changed
	-> inference: 
		-> when variable type isn't declared, it is inferred by value type
	-> union types:
		-> one variable can allow multiple types (let x: number|null)
	-> objects and arrays:
		-> arrays get type that applies to all elements
		-> objects elements types cannot be changed and no elements can be added
- Where to hash passwords
	-> in the backend
	-> backend can hash and apply salts with more control
	-> hashing is about avoiding plain storage, not transmission security
- What is a JWT
	-> proofs that user has logged in
	-> server does not need to keep a session register
	-> three parts:
		-> header (base64)
			-> token and signature encryption type
		-> payload (base64)
			-> e.g. id, role, expiry
		-> signature
			-> created by hashing header plus payload with a private key on server
	-> client can resend its given jwt but not generated one
	-> server can verify token realness by re-running encryption and checking signature
	-> Common problem:
		-> Tokens still work after logout unless a blacklist is kept
			-> blacklist defeats original purpose

TODO:
- Save JWT as variable /Helene


- Where to put Macros
- Add API call wrapper
<<<<<<< HEAD
- Continue with auth request
- Save JWT as variable
- Restructure frontend files into screen groups



SECURITY CONCERNS / TODO:

Password hashing: 
- password encryption in the database - to do (Any password stored in your database, if applicable, must be hashed.)
  Strong password hashing algorithms: argon2id (best), bcrypt with cost ≥ 12, or scrypt.
  Don’t use: MD5, SHA1, SHA256 alone. (Too fast, insecure for passwords).

Protect against SQL injection and XSS
- SQL Injection: Happens when user input is directly used in queries.
  -> Always use prepared statements / query builders / ORMs.
  "SELECT * FROM users WHERE email = ? " -- parameterized, safe
- XSS (Cross-Site Scripting): Happens when user input is injected into HTML/JS.
  malicious user JS injectioninto your app, e.g., <script>alert('hacked')</script>.
  - What happens without escaping
    p.innerHTML = c; // DO NOT DO THIS!
    Any <script> in c would execute immediately → XSS attack.
  How you fight it:
  - Sanitize input: remove or escape HTML tags before storing or rendering.
    + Backend sanitizes/escapes stored data → stops persistent XSS
    (import sanitizeHtml from 'sanitize-html';
    const safeText = sanitizeHtml(text, {
      allowedTags: [], // remove all HTML tags
      allowedAttributes: {}
    });)
  - Escape output: when displaying user-generated content in HTML, escape <, >, " etc.
    + Frontend escapes or uses frameworks that auto-escape (React, Vue) → stops reflected XSS
  	// Escape user input by using textContent
      p.textContent = c;
  	Using textContent is the vanilla JS equivalent of what React/Vue auto-escaping does. 
  	It ensures any text you insert is treated as literal text, not HTML, so scripts won’t run.
  - Escaping stops XSS
    Using textContent (vanilla JS) ensures that <script>alert('XSS')</script> is 
    displayed literally, not executed. This means any JWTs or sensitive info in your 
    frontend cannot be stolen via XSS, as long as nothing in the page is vulnerable.
- Validate all user input
  Prevent malicious input and data corruption. Validate on the server (mandatory).
  How: Check for type, length, format.
  const RegisterSchema = z.object({
    email: z.string().email(),
    password: z.string().min(8),
  });
  Front end as well: Validate forms before sending them (check email format, re-
  quired fields, password length, etc.). Backend must re-validate.

Use HTTPS (TLS encryption)
  All communication must be encrypted.
  http:// → insecure, https:// → secure
- For development: self-signed (Node.js can handle it).
- For production: use Let’s Encrypt.
  const fastify = Fastify({
    https: {
      key: fs.readFileSync('./certs/server.key'),
      cert: fs.readFileSync('./certs/server.crt')
    }
  });
- WebSockets must also be secure: ws:// → ❌, wss:// → ✅

Routes that require authentification (message, profile) -> JWT
fastify.get('/profile', async (request, reply) => {
  const authHeader = request.headers['authorization'];
  if (!authHeader) return reply.status(401).send({ error: 'Unauthorized' });

  const token = authHeader.split(' ')[1];
  try {
    const user = verifyJWT(token); // your JWT verification function
    return { email: user.email };
  } catch {
    return reply.status(401).send({ error: 'Invalid token' });
  }
});



What is sessionStorage? A built-in web API in browsers.
-> Works like a tiny key–value database. Values are stored as strings.
-> Storage is per tab:
   If you open a new tab, sessionStorage is empty there.
   If you close the tab or browser, everything in sessionStorage is erased.
-> it’s perfect for temporary auth state like your login token.

sessionStorage vs localStorage vs  global variable
- localStorage: persists even after closing/reopening the browser-> less secure
- sessionStorage: resets once the tab/window is closed.
- global variable: disappear when page is refreshed
=======
- Make shortcut for running frontend + backend?
- Restructure frontend files into screen groups?
>>>>>>> 4a5b3e92
<|MERGE_RESOLUTION|>--- conflicted
+++ resolved
@@ -216,10 +216,8 @@
 
 - Where to put Macros
 - Add API call wrapper
-<<<<<<< HEAD
-- Continue with auth request
-- Save JWT as variable
-- Restructure frontend files into screen groups
+- Make shortcut for running frontend + backend?
+- Restructure frontend files into screen groups?
 
 
 
@@ -306,8 +304,4 @@
 sessionStorage vs localStorage vs  global variable
 - localStorage: persists even after closing/reopening the browser-> less secure
 - sessionStorage: resets once the tab/window is closed.
-- global variable: disappear when page is refreshed
-=======
-- Make shortcut for running frontend + backend?
-- Restructure frontend files into screen groups?
->>>>>>> 4a5b3e92
+- global variable: disappear when page is refreshed