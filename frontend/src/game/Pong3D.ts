--- conflicted
+++ resolved
@@ -1885,22 +1885,9 @@
 			// Update the UI with final scores
 			this.updatePlayerInfoDisplay();
 
-<<<<<<< HEAD
-			// Wait 7 seconds for victory music to finish, then set game status
-			setTimeout(() => {
-				state.gameOngoing = false;
-				this.conditionalLog(
-					`🏆🏆🏆🏆🏆🏆🏆🏆🏆🏆 Victory music finished (7 seconds), gameOngoing set to false`
-				);
-				if (sessionStorage.getItem('tournament') === '1') {
-					location.hash = '#tournament';
-				}
-				if (this.gameMode == 'local') {
-=======
 			
 			// HELENE: i think it would be nice to have the button right away
 			if (this.gameMode == 'local') {
->>>>>>> 70224eb3
 					if (this.gameScreen) {
 						new ReplayModal(this.gameScreen);
 					} else {
