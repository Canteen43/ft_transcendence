--- conflicted
+++ resolved
@@ -171,21 +171,12 @@
 
 		try {
 			// Load sound effects from sounds folder
-<<<<<<< HEAD
-			await this.loadSoundEffect('ping', '/ping.mp3');
-			await this.loadSoundEffect('dong', '/dong.mp3');
-			await this.loadSoundEffect('powerup', '/powerup.mp3');
-			await this.loadSoundEffect('shrink', '/shrink.mp3');
-			await this.loadSoundEffect('goal', '/goal.mp3');
-			await this.loadSoundEffect('victory', '/victory.mp3');
-=======
 			await this.loadSoundEffect('ping', 'ping.mp3');
 			await this.loadSoundEffect('dong', 'dong.mp3');
 			await this.loadSoundEffect('powerup', 'powerup.mp3');
 			await this.loadSoundEffect('shrink', 'shrink.mp3');
 			await this.loadSoundEffect('goal', 'goal.mp3');
 			await this.loadSoundEffect('victory', 'victory.mp3');
->>>>>>> fca89850
 		} catch (error) {
 			conditionalWarn('🔊 Audio loading failed:', error);
 		}
