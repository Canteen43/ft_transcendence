--- conflicted
+++ resolved
@@ -5,13 +5,10 @@
 // Register Babylon glTF loaders (side-effect import). Ensure '@babylonjs/loaders' is installed.
 import '@babylonjs/loaders';
 
-<<<<<<< HEAD
 // Expose state globally for debugging
 import { state } from './misc/state';
 (window as any).state = state;
 
-=======
->>>>>>> d87c1ae9
 const app = document.getElementById('app') as HTMLDivElement;
 app.className = 'w-screen h-screen flex flex-col';
 
