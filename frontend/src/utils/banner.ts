import { z } from 'zod';
import { UserSchema } from '../../../shared/schemas/user';
import { apiCall } from '../utils/apiCall';

let onlinePlayersContainer: HTMLElement | null = null;

export function createOnlinePlayersBanner() {
<<<<<<< HEAD
	if (onlinePlayersContainer) return;

	const bannerContainer = document.createElement('div');
	bannerContainer.className =
		'fixed bottom-0 left-0 w-full bg-[var(--color1)] bg-opacity-90 backdrop-blur-sm ' +
		'border-t-2 border-[var(--color2)] py-2 z-30 overflow-hidden';
=======
    if (onlinePlayersContainer) return;

    const bannerContainer = document.createElement('div');
    // Give the banner a stable id so screens can toggle visibility
    bannerContainer.id = 'online-players-banner';
    bannerContainer.className =
            'fixed bottom-0 left-0 w-full bg-[var(--color1)] bg-opacity-90 backdrop-blur-sm ' +
            'border-t-2 border-[var(--color2)] py-3 z-50 overflow-hidden';
>>>>>>> 641e03e2

	const scrollWrapper = document.createElement('div');
	scrollWrapper.className = 'flex animate-scroll whitespace-nowrap';

	onlinePlayersContainer = document.createElement('div');
	onlinePlayersContainer.className = 'flex items-center space-x-8 px-4';

	// Add title
	const title = document.createElement('span');
	title.textContent = 'ONLINE PLAYERS:';
	title.className = "font-azeret [font-variation-settings:'wght'_900] text-[var(--color3)] text-lg font-bold mr-8";
	onlinePlayersContainer.appendChild(title);

	scrollWrapper.appendChild(onlinePlayersContainer);
	bannerContainer.appendChild(scrollWrapper);
	document.body.appendChild(bannerContainer);

	// Add scrolling animation styles
	const style = document.createElement('style');
	style.textContent = `
	@keyframes scroll {
		0% { transform: translateX(100%); }
		100% { transform: translateX(-100%); }
	}
	.animate-scroll {
		animation: scroll 20s linear infinite;
	}
	.animate-scroll:hover {
		animation-play-state: paused;
	}
	`;
	document.head.appendChild(style);
}

export async function loadOnlinePlayers() {
	if (!onlinePlayersContainer) return;

	const token = sessionStorage.getItem('token');
	if (!token) {
		updateOnlinePlayersDisplay([]);
		return;
	}
	const UsersArraySchema = z.array(UserSchema);
	const { data: response, error } = await apiCall(
		'GET',
		'/users/online',
		UsersArraySchema
	);
	if (error) {
		console.error('Error loading online players:', error);
		updateOnlinePlayersDisplay([]);
		return;
	}
	updateOnlinePlayersDisplay(
		response ? (Array.isArray(response) ? response : [response]) : []
	);
}

function updateOnlinePlayersDisplay(users: any[]) {
	if (!onlinePlayersContainer) return;

	// Clear and recreate title
	onlinePlayersContainer.innerHTML = '';
	const title = document.createElement('span');
	title.textContent = 'ONLINE PLAYERS:';
	title.className = "font-azeret [font-variation-settings:'wght'_900] text-[var(--color3)] text-lg mr-8";
	onlinePlayersContainer.appendChild(title);

	if (users.length === 0) {
		const noPlayers = document.createElement('span');
		noPlayers.textContent = 'No players online';
		noPlayers.className =
			"font-azeret [font-variation-settings:'wght'_900] text-[var(--color3)] text-base opacity-75";
		onlinePlayersContainer.appendChild(noPlayers);
		return;
	}

	// Add each player (alias or username)
	users.forEach((user, index) => {
		const displayName = user.alias || user.login;

		const playerElement = document.createElement('span');
		playerElement.textContent = displayName;
		playerElement.className =
			"font-azeret [font-variation-settings:'wght'_900] text-[var(--color3)] text-base px-3 py-1";

		onlinePlayersContainer?.appendChild(playerElement);
	});

	// Clone content for seamless scrolling
	const clone = onlinePlayersContainer.cloneNode(true) as HTMLElement;
	clone.className = 'flex items-center space-x-8 px-4 ml-8';
	onlinePlayersContainer.parentElement?.appendChild(clone);
}<|MERGE_RESOLUTION|>--- conflicted
+++ resolved
@@ -5,14 +5,6 @@
 let onlinePlayersContainer: HTMLElement | null = null;
 
 export function createOnlinePlayersBanner() {
-<<<<<<< HEAD
-	if (onlinePlayersContainer) return;
-
-	const bannerContainer = document.createElement('div');
-	bannerContainer.className =
-		'fixed bottom-0 left-0 w-full bg-[var(--color1)] bg-opacity-90 backdrop-blur-sm ' +
-		'border-t-2 border-[var(--color2)] py-2 z-30 overflow-hidden';
-=======
     if (onlinePlayersContainer) return;
 
     const bannerContainer = document.createElement('div');
@@ -21,7 +13,6 @@
     bannerContainer.className =
             'fixed bottom-0 left-0 w-full bg-[var(--color1)] bg-opacity-90 backdrop-blur-sm ' +
             'border-t-2 border-[var(--color2)] py-3 z-50 overflow-hidden';
->>>>>>> 641e03e2
 
 	const scrollWrapper = document.createElement('div');
 	scrollWrapper.className = 'flex animate-scroll whitespace-nowrap';
