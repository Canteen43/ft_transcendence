--- conflicted
+++ resolved
@@ -1,4 +1,3 @@
-<<<<<<< HEAD
 
 
 // export class match {
@@ -43,49 +42,13 @@
 // 			}
 // 		}
 // }
-=======
-export class match {
-	match_id: string = '';
-	player1_id: string = '';
-	player1_alias: string = '';
-	player1_score: string = '';
-	player2_id: string = '';
-	player2_alias: string = '';
-	player2_score: string = '';
-	finished: boolean = false;
-	winner_id: string = '';
-	winner_alias: string = '';
 
-	constructor(
-		matchID: string,
-		player1_id: string,
-		player1_alias: string,
-		player1_score: string,
-		player2_id: string,
-		player2_alias: string,
-		player2_score: string
-	) {
-		this.match_id = matchID;
-		this.player1_id = player1_id;
-		this.player1_alias = player1_alias;
-		this.player1_score = player1_score;
-		this.player2_id = player2_id;
-		this.player2_alias = player2_alias;
-		this.player2_score = player2_score;
 
-		if (player1_score === '10' || player2_score === '10') {
-			this.finished = true;
-			if (player1_score === '10') {
-				this.winner_id = player1_id;
-				this.winner_alias = player1_alias;
-			} else {
-				this.winner_id = player2_id;
-				this.winner_alias = player2_alias;
-			}
-		}
-	}
-}
->>>>>>> 10c3bbae
+
+
+
+
+
 
 export function setMatchData(tournData: any): void {
 	const userID = sessionStorage.getItem('userID');
