import { z } from 'zod';
import { UserSchema } from '../../../shared/schemas/user';
import { isConnected } from '../buttons/AuthButton';
import { apiCall } from './apiCall';

export class Banner {
	private bannerContainer: HTMLElement;
	private onlinePlayersContainer: HTMLElement;
	private updateInterval: number | null = null;
	private isWebSocketConnected: boolean = true;
<<<<<<< HEAD

	// Bound methods for event listeners
	private bndShowPlayer = () => {
		this.isWebSocketConnected = true;
		this.loadOnlinePlayers();
	};

	private bndShowError = () => {
		this.isWebSocketConnected = false;
		this.updateDisplay([], true);
	};
=======
>>>>>>> d7b69779

	constructor(parent: HTMLElement) {
		// banner container
		this.bannerContainer = document.createElement('div');
		this.bannerContainer.className =
			'fixed bottom-0 left-0 w-full bg-[var(--color1)] bg-opacity-90 backdrop-blur-sm ' +
			' border-t-2 border-[var(--color5)] py-1 h-8 z-20 overflow-hidden text-xs sm:text-sm';
		// online players container
		this.onlinePlayersContainer = document.createElement('div');
		this.onlinePlayersContainer.className =
			'flex items-center space-x-4 px-2';

		// Add title to onlinePlayersContainer
		const title = document.createElement('span');
		title.textContent = 'ONLINE PLAYERS:';
		title.className =
			"font-outfit [font-variation-settings:'wght'_900] text-[var(--color3)] text-sm sm:text-base font-bold mr-8";
		this.onlinePlayersContainer.appendChild(title);

		// scrollWrapper
		const scrollWrapper = document.createElement('div');
		scrollWrapper.className = 'flex animate-scroll whitespace-nowrap';

		// add onlinePlayersContainer to scrollWrapper
		scrollWrapper.appendChild(this.onlinePlayersContainer);
		// add scrollWrapper to bannerContainer
		this.bannerContainer.appendChild(scrollWrapper);
		// Attach to parent
		parent.appendChild(this.bannerContainer);

		// Initial load
		this.loadOnlinePlayers();

		// updates every 5 seconds
		this.updateInterval = window.setInterval(() => {
			this.loadOnlinePlayers();
		}, 5000);
	}

	private async loadOnlinePlayers(): Promise<void> {
		if (isConnected() === false) {
			console.log('WebSocket not connected, skipping API call');
			this.updateDisplay([], true);
			return;
		}

		const UsersArraySchema = z.array(UserSchema);
		const { data: userArray, error } = await apiCall(
			'GET',
			'/users/online',
			UsersArraySchema
		);
		if (error) {
			console.error('Error loading online players:', error);
			this.updateDisplay([], true);
			return;
		}
		if (!userArray) {
			console.error('Empty online players array');
			this.updateDisplay([], false);
			return;
		}

		this.updateDisplay(userArray, false);
	}

	private updateDisplay(users: any[], error: boolean): void {
		const scrollWrapper = this.onlinePlayersContainer.parentElement;
		if (!scrollWrapper) return;

		scrollWrapper.replaceChildren();

		// Recreate main container
		const newContainer = document.createElement('div');
		newContainer.className = 'flex items-center space-x-8 px-4';

		const title = document.createElement('span');
		title.textContent = 'ONLINE PLAYERS:';
		title.className =
			"font-azeret [font-variation-settings:'wght'_900] text-[var(--color3)] text-sm sm:text-base  mr-8";
		newContainer.appendChild(title);

		if (error === true) {
			const noPlayers = document.createElement('span');
			noPlayers.textContent = 'CONNECTION ERROR';
			noPlayers.className =
				"font-azeret [font-variation-settings:'wght'_900] text-[var(--color3)] text-sm sm:text-base opacity-75";
			newContainer.appendChild(noPlayers);
		} else if (users.length === 0) {
			const noPlayers = document.createElement('span');
			noPlayers.textContent = 'CONNECTION ERROR';
			noPlayers.className =
				"font-azeret [font-variation-settings:'wght'_900] text-[var(--color3)] text-sm sm:text-base opacity-75";
			newContainer.appendChild(noPlayers);
		} else {
			users.forEach((user: any) => {
				const displayName = user.alias || user.login;
				const playerElement = document.createElement('span');
				playerElement.textContent = displayName;
				playerElement.className =
					"inline-flex items-center font-azeret [font-variation-settings:'wght'_900] text-[var(--color3)] text-sm sm:text-base px-1 py-0.5 mr-1";
				newContainer.appendChild(playerElement);
			});
		}

		scrollWrapper.appendChild(newContainer);

		// Create clones for seamless scrolling
		const screenWidth = window.innerWidth;
		const containerWidth = newContainer.scrollWidth;
		const copiesNeeded = Math.max(
			3,
			Math.ceil(screenWidth / containerWidth) + 1
		);

		for (let i = 0; i < copiesNeeded; i++) {
			const clone = newContainer.cloneNode(true) as HTMLElement;
			clone.className = 'flex items-center space-x-8 px-4';
			clone.style.marginLeft = '400px';
			scrollWrapper.appendChild(clone);
		}

		// Update reference
		this.onlinePlayersContainer = newContainer;
	}
	public destroy(): void {
		if (this.updateInterval !== null) {
			clearInterval(this.updateInterval);
			this.updateInterval = null;
		}
		this.bannerContainer.remove();
	}
}<|MERGE_RESOLUTION|>--- conflicted
+++ resolved
@@ -8,7 +8,6 @@
 	private onlinePlayersContainer: HTMLElement;
 	private updateInterval: number | null = null;
 	private isWebSocketConnected: boolean = true;
-<<<<<<< HEAD
 
 	// Bound methods for event listeners
 	private bndShowPlayer = () => {
@@ -20,8 +19,6 @@
 		this.isWebSocketConnected = false;
 		this.updateDisplay([], true);
 	};
-=======
->>>>>>> d7b69779
 
 	constructor(parent: HTMLElement) {
 		// banner container
