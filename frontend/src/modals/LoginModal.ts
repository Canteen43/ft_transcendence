// import {
// 	AuthRequest,
// 	AuthResponse,
// 	AuthResponseSchema,
// } from '../../../shared/schemas/user.ts';
import { Button } from '../components/Button';
import { Modal } from '../components/Modal';
<<<<<<< HEAD
// import { apiCall } from '../utils/apiCall.ts';
=======
import { RegisterModal } from './RegisterModal';
// import { ForgottenPwModal } from './ForgottenPwModal';
>>>>>>> 7d5367dc

export class LoginModal extends Modal {
	constructor(parent: HTMLElement) {
		super(parent);

		this.box.classList.add(
			'flex',
			'flex-col',
			'items-center',
			'justify-center',
			'gap-2',
			'p-4'
		);

		// Create an input
		const UsernameField = document.createElement('input');
		UsernameField.type = 'text';
		UsernameField.id = 'username';
		UsernameField.placeholder = 'Enter your username';
		UsernameField.className = 'border border-gray-300 rounded p-2';
		this.box.appendChild(UsernameField);

		// Create a password input
		const PasswordField = document.createElement('input');
		PasswordField.type = 'password';
		PasswordField.id = 'password';
		PasswordField.placeholder = 'Enter your password';
		PasswordField.className = 'border border-gray-300 rounded p-2';
		this.box.appendChild(PasswordField);
		
		void new Button(
			'Login',
			async () => {
				const username = UsernameField.value;
				const password = PasswordField.value;
<<<<<<< HEAD

				const response = await apiCall<AuthResponse>(
					'/users/auth',
					AuthResponseSchema,
					{
						username,
						password,
					}
				);
				if (response) {
					alert('Login successful!');
=======
				
				// fastify.post<{ Body: AuthRequest }>('/auth', getHttpResponse({ body: AuthRequestSchema, response: UserSchema }), authenticate);
				// export const AuthRequestSchema = z.object({ login: z.string(),password_hash: z.string(),});	},this.box);
				try {
					const response = await fetch('/users/auth', {
						method : 'POST',
						headers: { 'Content-Type': 'application/json', },
						body: JSON.stringify({
							login: username,
							password_hash: password,
						})
					});
					if (response.ok) {
						const authData = await response.json();
						console.log('Login successful:', authData);
						this.destroy();
					}
					else {
						console.error('Login unsuccessful');
					}
				}
				catch (error) {
					console.error('Login error:', error);
>>>>>>> 7d5367dc
				}
			},
			this.box
		);

		// Create a password input
		const RegisterLink = document.createElement('button');
		RegisterLink.textContent = 'No account yet? Register here';
		RegisterLink.className = 'text-pink-500 hover:text-pink-700 underline cursor-pointer text-sm';
		RegisterLink.onclick = () => { 
			this.destroy();
			new RegisterModal(parent);
		}
		this.box.appendChild(RegisterLink);

		// Create a password input
		const ForgotPasswordLink = document.createElement('button');
		ForgotPasswordLink.textContent = 'I forgot my password';
		ForgotPasswordLink.className = 'text-pink-500 hover:text-pink-700 underline cursor-pointer text-sm';
		ForgotPasswordLink.onclick  = () => { 
			this.destroy();
			// new ForgottenPwModal(this.parent);
		}
		this.box.appendChild(ForgotPasswordLink);
	}
}
<|MERGE_RESOLUTION|>--- conflicted
+++ resolved
@@ -5,12 +5,8 @@
 // } from '../../../shared/schemas/user.ts';
 import { Button } from '../components/Button';
 import { Modal } from '../components/Modal';
-<<<<<<< HEAD
-// import { apiCall } from '../utils/apiCall.ts';
-=======
 import { RegisterModal } from './RegisterModal';
 // import { ForgottenPwModal } from './ForgottenPwModal';
->>>>>>> 7d5367dc
 
 export class LoginModal extends Modal {
 	constructor(parent: HTMLElement) {
@@ -46,19 +42,6 @@
 			async () => {
 				const username = UsernameField.value;
 				const password = PasswordField.value;
-<<<<<<< HEAD
-
-				const response = await apiCall<AuthResponse>(
-					'/users/auth',
-					AuthResponseSchema,
-					{
-						username,
-						password,
-					}
-				);
-				if (response) {
-					alert('Login successful!');
-=======
 				
 				// fastify.post<{ Body: AuthRequest }>('/auth', getHttpResponse({ body: AuthRequestSchema, response: UserSchema }), authenticate);
 				// export const AuthRequestSchema = z.object({ login: z.string(),password_hash: z.string(),});	},this.box);
@@ -82,7 +65,6 @@
 				}
 				catch (error) {
 					console.error('Login error:', error);
->>>>>>> 7d5367dc
 				}
 			},
 			this.box
