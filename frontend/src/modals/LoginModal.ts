// import {
// 	AuthRequest,
// 	AuthResponse,
// 	AuthResponseSchema,
// } from '../../../shared/schemas/user.ts';

import { Button } from '../components/Button';
import { Modal } from '../components/Modal';
import { RegisterModal } from './RegisterModal';
<<<<<<< HEAD
import { webSocket } from '../misc/WebSocketWrapper';
// import { ForgottenPwModal } from './ForgottenPwModal';
=======
// import { ForgottenModal } from './ForgottenModal';
>>>>>>> 1ea05008

export class LoginModal extends Modal {
	private UsernameField: HTMLInputElement;
	private PasswordField: HTMLInputElement;


	constructor(parent: HTMLElement) {
		super(parent);

		this.box.classList.add('flex', 'flex-col', 'items-center', 'justify-center', 'gap-2', 'p-4');
		this.UsernameField = this.myCreateInput('text', 'username', 'Enter your username');
		this.PasswordField = this.myCreateInput('password', 'password', 'Enter your password');
		new Button('Login', () => this.handleLogin(), this.box);
		this.createLinks(parent);
	}


	// helpers
	private myCreateInput(type: string, id: string, placeholder: string): HTMLInputElement {
		const input = document.createElement('input');
		input.type = type;
		input.id = id;
		input.placeholder = placeholder;
		input.className = 'border border-gray-300 rounded p-2';
		this.box.appendChild(input);
		return input;
	}

	private createLinks(parent: HTMLElement) {

		// Create a password input
		const RegisterLink = document.createElement('button');
		RegisterLink.textContent = 'No account yet? Register here';
		RegisterLink.className = 'text-pink-500 hover:text-pink-700 underline cursor-pointer text-sm';
		RegisterLink.onclick = () => this.handleRegister(parent);
		this.box.appendChild(RegisterLink);

		// Create a password input
		const ForgotPasswordLink = document.createElement('button');
		ForgotPasswordLink.textContent = 'I forgot my password';
		ForgotPasswordLink.className = 'text-pink-500 hover:text-pink-700 underline cursor-pointer text-sm';
		ForgotPasswordLink.onclick = () => this.handleForgot(parent);
		this.box.appendChild(ForgotPasswordLink);

	}


	private async handleLogin() {
		const username = this.UsernameField.value;
		const password = this.PasswordField.value;

		try {
			const response = await fetch('http://localhost:8080/users/auth', {
				method: 'POST',
				headers: { 'Content-Type': 'application/json' },
				body: JSON.stringify({ login: username, password_hash: password }),
			});

			if (response.ok) {
				const authData = await response.json();
				console.log('Login successful:', authData);
				// This belongs here
				webSocket.open();
				// This is just to test that the websocket is working
				webSocket.addMessageListener((event) => {
					alert('Message from server: ' + event.data);
				});
				webSocket.send("Test message!");
				this.destroy();
			} else {
				console.error('Login unsuccessful');
			}
		} catch (error) {
			console.error('Login error:', error);
		}
	}


	private handleRegister(parent: HTMLElement) {
		this.destroy();
		new RegisterModal(parent);
	}

<<<<<<< HEAD
	private handleForgot(parent: HTMLElement) {
		this.destroy();
		// new ForgottenPwModal(this.parent);
=======
	private handleForgot(parent: HTMLElement) { 
		// new ForgottenModal(parent);
>>>>>>> 1ea05008
	}
}<|MERGE_RESOLUTION|>--- conflicted
+++ resolved
@@ -7,12 +7,8 @@
 import { Button } from '../components/Button';
 import { Modal } from '../components/Modal';
 import { RegisterModal } from './RegisterModal';
-<<<<<<< HEAD
 import { webSocket } from '../misc/WebSocketWrapper';
-// import { ForgottenPwModal } from './ForgottenPwModal';
-=======
 // import { ForgottenModal } from './ForgottenModal';
->>>>>>> 1ea05008
 
 export class LoginModal extends Modal {
 	private UsernameField: HTMLInputElement;
@@ -96,13 +92,7 @@
 		new RegisterModal(parent);
 	}
 
-<<<<<<< HEAD
 	private handleForgot(parent: HTMLElement) {
-		this.destroy();
-		// new ForgottenPwModal(this.parent);
-=======
-	private handleForgot(parent: HTMLElement) { 
 		// new ForgottenModal(parent);
->>>>>>> 1ea05008
 	}
 }