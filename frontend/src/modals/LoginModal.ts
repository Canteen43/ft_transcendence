// import {
// 	AuthRequest,
// 	AuthResponse,
// 	AuthResponseSchema,
// } from '../../../shared/schemas/user.ts';

import { Button } from '../components/Button';
import { Modal } from '../components/Modal';
import { RegisterModal } from './RegisterModal';
import { webSocket } from '../misc/WebSocketWrapper';
import { ForgottenModal } from './ForgottenModal';


// Temporary export of JWT
export let TEMP_JWT: string | null = null;

export class LoginModal extends Modal {
	private UsernameField: HTMLInputElement;
	private PasswordField: HTMLInputElement;


	constructor(parent: HTMLElement) {
		super(parent);

		this.box.classList.add('flex', 'flex-col', 'items-center', 'justify-center', 'gap-2', 'p-4');
		this.UsernameField = this.myCreateInput('text', 'username', 'Enter your username');
		this.PasswordField = this.myCreateInput('password', 'password', 'Enter your password');
		new Button('Login', () => this.handleLogin(), this.box);
		this.createLinks(parent);
	}


	// helpers
	private myCreateInput(type: string, id: string, placeholder: string): HTMLInputElement {
		const input = document.createElement('input');
		input.type = type;
		input.id = id;
		input.placeholder = placeholder;
		input.className = 'border border-gray-300 rounded p-2';
		this.box.appendChild(input);
		return input;
	}

	private createLinks(parent: HTMLElement) {

		// Create a password input
		const RegisterLink = document.createElement('button');
		RegisterLink.textContent = 'No account yet? Register here';
		RegisterLink.className = 'text-pink-500 hover:text-pink-700 underline cursor-pointer text-sm';
		RegisterLink.onclick = () => this.handleRegister(parent);
		this.box.appendChild(RegisterLink);

		// Create a password input
		const ForgotPasswordLink = document.createElement('button');
		ForgotPasswordLink.textContent = 'I forgot my password';
		ForgotPasswordLink.className = 'text-pink-500 hover:text-pink-700 underline cursor-pointer text-sm';
		ForgotPasswordLink.onclick = () => this.handleForgot(parent);
		this.box.appendChild(ForgotPasswordLink);

	}

	private async handleLogin() {
		const username = this.UsernameField.value;
		const password = this.PasswordField.value;

		try {
			const response = await fetch('http://localhost:8080/users/auth', {
				method: 'POST',
				headers: { 'Content-Type': 'application/json' },
				body: JSON.stringify({ login: username, password_hash: password }),
			});

			if (response.ok) {
				const authData = await response.json();
<<<<<<< HEAD
				console.log('Login successful:', authData);
				TEMP_JWT = authData.token; // Temporary JWT
=======
				if (authData.token) {
					sessionStorage.setItem("token", authData.token);
				}
				console.log('Login successful for: ', authData.login);
				//alert('You logged-in successfully! You can now play remotely, '  + authData.login + '  ' + authData.token);
				// This belongs here
>>>>>>> 8e07ebfa
				webSocket.open();
				this.destroy();
			} else {
				alert('Login unsuccessful');
				console.error('Login unsuccessful');
			}
		} catch (error) {
			console.error('Login error:', error);
		}
	}


	private handleRegister(parent: HTMLElement) {
		this.destroy();
		new RegisterModal(parent);
	}

	private handleForgot(parent: HTMLElement) { 
		new ForgottenModal(parent);
	}
}<|MERGE_RESOLUTION|>--- conflicted
+++ resolved
@@ -72,17 +72,12 @@
 
 			if (response.ok) {
 				const authData = await response.json();
-<<<<<<< HEAD
-				console.log('Login successful:', authData);
-				TEMP_JWT = authData.token; // Temporary JWT
-=======
 				if (authData.token) {
 					sessionStorage.setItem("token", authData.token);
 				}
 				console.log('Login successful for: ', authData.login);
 				//alert('You logged-in successfully! You can now play remotely, '  + authData.login + '  ' + authData.token);
-				// This belongs here
->>>>>>> 8e07ebfa
+				TEMP_JWT = authData.token; // Temporary JWT
 				webSocket.open();
 				this.destroy();
 			} else {
