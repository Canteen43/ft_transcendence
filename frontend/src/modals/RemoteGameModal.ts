import { TournamentType } from '../../../shared/enums';
import { Button } from '../buttons/Button';
import {
	clearMatchData,
	clearOtherGameData,
	clearTournData,
} from '../utils/cleanSessionStorage';
import { state } from '../utils/State';
import { AliasModal } from './AliasModal';
import { Modal } from './Modal';
import { leaveTournament } from '../utils/tournamentJoin';


export class RemoteGameModal extends Modal {
	private btn2plyr: Button;
	private btn2plyrPwr: Button;
	private btnTourn: Button;
	private btnTournPwr: Button;

	constructor(parent: HTMLElement) {
		super(parent);
		this.box.classList.add('remote-modal');

		const img2 = document.createElement('img');
		img2.src = '2_players.png';
		img2.className = 'h-16 sm:h-20 md:h-[100px]';

		const img2_pu = document.createElement('img');
		img2_pu.src = '2_players_powerups.png';
		img2_pu.className = 'h-16 sm:h-20 md:h-[100px]';

		const imgt = document.createElement('img');
		imgt.src = 'trophy.png';
		imgt.className = 'h-16 sm:h-20 md:h-[100px]';

		const imgt_pu = document.createElement('img');
		imgt_pu.src = 'trophy_powerups.png';
		imgt_pu.className = 'h-16 sm:h-20 md:h-[100px]';

		this.btn2plyr = new Button(
			img2,
			() => this.logicRemote(2, TournamentType.Regular),
			this.box
		);
		this.btn2plyrPwr = new Button(
			img2_pu,
			() => this.logicRemote(2, TournamentType.Powerup),
			this.box
		);
		this.btnTourn = new Button(
			imgt,
			() => this.logicRemote(4, TournamentType.Regular),
			this.box
		);
		this.btnTournPwr = new Button(
			imgt_pu,
			() => this.logicRemote(4, TournamentType.Powerup),
			this.box
		);

		// fixed button size
		[
			this.btn2plyr,
			this.btn2plyrPwr,
			this.btnTourn,
			this.btnTournPwr,
		].forEach(btn => {
			btn.element.className +=
				' w-full max-w-[300px] sm:max-w-[350px] md:max-w-[400px]' +
				' h-[100px] sm:h-[120px] md:h-[140px]' +
				' flex items-center justify-center' +
				' hover:bg-[var(--color1bis)] transition-colors duration-300' +
				' focus:outline-none focus:ring-2 focus:ring-[var(--color1)]';
		});

		// modal box background
		this.addEnterListener();
		this.box.style.backgroundColor = 'var(--color3)';
		this.box.classList.remove('shadow-lg');
		this.box.className +=
			' bg-[var(--color3)] p-4 sm:p-6 md:p-10' +
			' relative flex flex-col items-center justify-center' +
			' gap-3 sm:gap-4 w-[90vw] sm:w-auto max-w-[500px] rounded-sm';

		this.btn2plyr.element.focus();
		this.btn2plyr.element.tabIndex = 0;
		this.btn2plyrPwr.element.tabIndex = 0;
		this.btnTourn.element.tabIndex = 0;
		this.btnTournPwr.element.tabIndex = 0;
	}

	private addEnterListener() {
		const buttonConfigs = [
<<<<<<< HEAD
			{
				button: this.btn2plyr,
				player: 2,
				powerUp: TournamentType.Regular,
			},
			{
				button: this.btn2plyrPwr,
				player: 2,
				powerUp: TournamentType.Powerup,
			},
			{
				button: this.btnTourn,
				player: 4,
				powerUp: TournamentType.Regular,
			},
			{
				button: this.btnTournPwr,
				player: 4,
				powerUp: TournamentType.Powerup,
			},
=======
			{ button: this.btn2plyr, player: 2, powerUp: TournamentType.Regular },
			{ button: this.btn2plyrPwr, player: 2, powerUp: TournamentType.Powerup },
			{ button: this.btnTourn, player: 4,powerUp: TournamentType.Regular },
			{ button: this.btnTournPwr, player: 4, powerUp: TournamentType.Powerup },
>>>>>>> 6ffd05f9
		];

		buttonConfigs.forEach(({ button, player, powerUp }) => {
			button.element.addEventListener('keydown', (e: KeyboardEvent) => {
				if (e.key === 'Enter' || e.key === ' ') {
					e.preventDefault();
					this.logicRemote(player, powerUp);
				}

				// Arrow key navigation
				if (e.key === 'ArrowRight' || e.key === 'ArrowDown') {
					e.preventDefault();
					const buttons = [
						this.btn2plyr,
						this.btn2plyrPwr,
						this.btnTourn,
						this.btnTournPwr,
					];
					const currentIndex = buttons.indexOf(button);
					const nextIndex = (currentIndex + 1) % buttons.length;
					buttons[nextIndex].element.focus();
				}

				if (e.key === 'ArrowLeft' || e.key === 'ArrowUp') {
					e.preventDefault();
					const buttons = [
						this.btn2plyr,
						this.btn2plyrPwr,
						this.btnTourn,
						this.btnTournPwr,
					];
					const currentIndex = buttons.indexOf(button);
					const prevIndex =
						(currentIndex - 1 + buttons.length) % buttons.length;
					buttons[prevIndex].element.focus();
				}
			});
		});
	}

	private async logicRemote(tournamentSize: number, type: TournamentType) {
<<<<<<< HEAD
		await leaveTournament();
=======
		// leaveTournament();
		// const { error } = await apiCall('POST', `/tournaments/leave`);
		// if (error) {
		// 	console.error('Error leaving tournament:', error);
		// 	new TextModal(
		// 		this.parent,
		// 		`Failed to leave tournament: ${error.message}`
		// 	);
		// }
>>>>>>> 6ffd05f9
		console.debug('Clearing match data before queuing');
		clearMatchData();
		clearTournData();
		clearOtherGameData();

		state.gameMode = 'remote';
		state.tournamentSize = tournamentSize;
		state.tournamentOngoing = tournamentSize === 4;

		sessionStorage.setItem('gameMode', 'remote');
		sessionStorage.setItem(
			'tournamentType',
			TournamentType.Regular ? '0' : '1'
		);
		sessionStorage.setItem('playerCount', '2');
		sessionStorage.setItem('tournament', tournamentSize == 2 ? '0' : '1');

<<<<<<< HEAD
		sessionStorage.setItem(
			'split',
			type == TournamentType.Regular ? '0' : '1'
		);
		sessionStorage.setItem(
			'stretch',
			type == TournamentType.Regular ? '0' : '1'
		);
		sessionStorage.setItem(
			'shrink',
			type == TournamentType.Regular ? '0' : '1'
		);
=======
		sessionStorage.setItem('tournamentType', type == TournamentType.Regular ? '0' : '1');
		

		sessionStorage.setItem('split', type == TournamentType.Regular ? '0' : '1');
		sessionStorage.setItem('stretch', type == TournamentType.Regular ? '0' : '1');
		sessionStorage.setItem('shrink', type == TournamentType.Regular ? '0' : '1');
>>>>>>> 6ffd05f9

		this.destroy();
		new AliasModal(this.parent, 1, type);
	}
}<|MERGE_RESOLUTION|>--- conflicted
+++ resolved
@@ -6,10 +6,9 @@
 	clearTournData,
 } from '../utils/cleanSessionStorage';
 import { state } from '../utils/State';
+import { leaveTournament } from '../utils/tournamentJoin';
 import { AliasModal } from './AliasModal';
 import { Modal } from './Modal';
-import { leaveTournament } from '../utils/tournamentJoin';
-
 
 export class RemoteGameModal extends Modal {
 	private btn2plyr: Button;
@@ -91,7 +90,6 @@
 
 	private addEnterListener() {
 		const buttonConfigs = [
-<<<<<<< HEAD
 			{
 				button: this.btn2plyr,
 				player: 2,
@@ -112,12 +110,6 @@
 				player: 4,
 				powerUp: TournamentType.Powerup,
 			},
-=======
-			{ button: this.btn2plyr, player: 2, powerUp: TournamentType.Regular },
-			{ button: this.btn2plyrPwr, player: 2, powerUp: TournamentType.Powerup },
-			{ button: this.btnTourn, player: 4,powerUp: TournamentType.Regular },
-			{ button: this.btnTournPwr, player: 4, powerUp: TournamentType.Powerup },
->>>>>>> 6ffd05f9
 		];
 
 		buttonConfigs.forEach(({ button, player, powerUp }) => {
@@ -159,19 +151,7 @@
 	}
 
 	private async logicRemote(tournamentSize: number, type: TournamentType) {
-<<<<<<< HEAD
 		await leaveTournament();
-=======
-		// leaveTournament();
-		// const { error } = await apiCall('POST', `/tournaments/leave`);
-		// if (error) {
-		// 	console.error('Error leaving tournament:', error);
-		// 	new TextModal(
-		// 		this.parent,
-		// 		`Failed to leave tournament: ${error.message}`
-		// 	);
-		// }
->>>>>>> 6ffd05f9
 		console.debug('Clearing match data before queuing');
 		clearMatchData();
 		clearTournData();
@@ -189,7 +169,11 @@
 		sessionStorage.setItem('playerCount', '2');
 		sessionStorage.setItem('tournament', tournamentSize == 2 ? '0' : '1');
 
-<<<<<<< HEAD
+		sessionStorage.setItem(
+			'tournamentType',
+			type == TournamentType.Regular ? '0' : '1'
+		);
+
 		sessionStorage.setItem(
 			'split',
 			type == TournamentType.Regular ? '0' : '1'
@@ -202,14 +186,6 @@
 			'shrink',
 			type == TournamentType.Regular ? '0' : '1'
 		);
-=======
-		sessionStorage.setItem('tournamentType', type == TournamentType.Regular ? '0' : '1');
-		
-
-		sessionStorage.setItem('split', type == TournamentType.Regular ? '0' : '1');
-		sessionStorage.setItem('stretch', type == TournamentType.Regular ? '0' : '1');
-		sessionStorage.setItem('shrink', type == TournamentType.Regular ? '0' : '1');
->>>>>>> 6ffd05f9
 
 		this.destroy();
 		new AliasModal(this.parent, 1, type);
