import { Button } from '../components/Button';
import { Modal } from '../components/Modal';
<<<<<<< HEAD
=======
import type { GameOptions } from '../misc/GameOptions';
import { apiCall } from '../utils/apiCall';
import { WaitingModal } from './WaitingModal';
>>>>>>> de6e442e
import { WaitingModal1v1 } from './WaitingModal1v1';


export class RemoteGameModal extends Modal {
	constructor(parent: HTMLElement) {
		super(parent);
		this.box.classList.add(
			'flex',
			'flex-col',
			'items-center',
			'justify-center',
			'gap-2',
			'p-4'
		);
		new Button('2 players', () => this._createRemote2players(), this.box);
		new Button('tournament', () => this.createTournament(), this.box);
	}

<<<<<<< HEAD
	private _createRemote2players() {
		new WaitingModal1v1(this.box);
	}

	private createTournament() {
		location.hash = '#tournament';
=======
	private _2_players() {
		// this.joinGame(2);
		new WaitingModal1v1(this.box);
	}

	private _tournament() {
		// this.joinGame(4);
		new WaitingModal(this.box);
>>>>>>> de6e442e
	}

	// private joinGame(playerCount: number) {
	// 	const ret = apiCall('POST', `/users${sessionStorage.getItem('username')}`, null, null);
	// }
}<|MERGE_RESOLUTION|>--- conflicted
+++ resolved
@@ -1,11 +1,8 @@
 import { Button } from '../components/Button';
 import { Modal } from '../components/Modal';
-<<<<<<< HEAD
-=======
 import type { GameOptions } from '../misc/GameOptions';
 import { apiCall } from '../utils/apiCall';
 import { WaitingModal } from './WaitingModal';
->>>>>>> de6e442e
 import { WaitingModal1v1 } from './WaitingModal1v1';
 
 
@@ -24,14 +21,6 @@
 		new Button('tournament', () => this.createTournament(), this.box);
 	}
 
-<<<<<<< HEAD
-	private _createRemote2players() {
-		new WaitingModal1v1(this.box);
-	}
-
-	private createTournament() {
-		location.hash = '#tournament';
-=======
 	private _2_players() {
 		// this.joinGame(2);
 		new WaitingModal1v1(this.box);
@@ -40,7 +29,6 @@
 	private _tournament() {
 		// this.joinGame(4);
 		new WaitingModal(this.box);
->>>>>>> de6e442e
 	}
 
 	// private joinGame(playerCount: number) {
