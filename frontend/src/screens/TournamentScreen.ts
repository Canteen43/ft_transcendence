import { ReadyButton } from '../buttons/ReadyButton';
import { Screen } from './Screen';

export class TournamentScreen extends Screen {
	constructor() {
		super();

		this.render();
		this.addStyles();
	}

	private createElement(
		parent: HTMLElement,
		tag: string,
		className: string
	): HTMLElement {
		const el = document.createElement(tag);
		el.className = className;
		parent.appendChild(el);
		return el;
	}

	private addStyles() {
		const style = document.createElement('style');
		style.textContent = `
			.player-slot {
				background: var(--color1);
				color: var(--color3);
			}
			.player-slot.winner {
				background: var(--color2);
				color: var(--color3);
				box-shadow: 0 0 20px rgba(0, 255, 136, 0.5);
			}
			.bracket-line-horizontal { height: 4px; background-color: var(--color1); }
			.bracket-line-vertical { width: 4px; background-color: var(--color1); }
		`;
		document.head.appendChild(style);
	}

	private render() {
		this.element.className =
			'bg-transparent min-h-screen flex flex-col items-center justify-center p-8';

		// Title
		const title = this.createElement(
			this.element,
			'h1',
			'font-sigmar text-6xl text-center mb-12 text-[var(--color1)]'
		);
		title.textContent = 'TOURNAMENT';

		// Tournament bracket container
		const bracketGrid = this.createElement(
			this.element,
			'div',
			'bracket-grid grid grid-cols-7 gap-4 items-center max-w-6xl mx-auto mb-8'
		);
		this.renderBracket(bracketGrid);

		// Ready button
		new ReadyButton(this.element);
	}

	private renderBracket(parent: HTMLElement) {
		// Left side players (match 0)
		const leftSide = this.createElement(
			parent,
			'div',
			'col-span-1 space-y-8'
		);
		leftSide.appendChild(
			this.createPlayerSlot(
				'player1',
<<<<<<< HEAD
				sessionStorage.getItem('alias1') || 'Player 1'
=======
				sessionStorage.getItem('player1') || 'Player 1'
>>>>>>> 7d5a8b55
			)
		);
		leftSide.appendChild(
			this.createPlayerSlot(
				'player2',
<<<<<<< HEAD
				sessionStorage.getItem('alias2') || 'Player 2'
=======
				sessionStorage.getItem('player2') || 'Player 2'
>>>>>>> 7d5a8b55
			)
		);

		// Left connector
		this.renderConnector(parent, 'left');

		// Semi winner 1
		const winner1Container = this.createElement(
			parent,
			'div',
			'col-span-1'
		);
		const winner1 = this.createElement(
			winner1Container,
			'div',
			'player-slot rounded-lg px-4 py-3 text-center font-semibold text-lg opacity-50'
		);
		winner1.id = 'winner1';
		winner1.textContent = 'Winner 1';

		// Final match (empty column)
		this.createElement(parent, 'div', 'col-span-1');

		// Semi winner 2
		const winner2Container = this.createElement(
			parent,
			'div',
			'col-span-1'
		);
		const winner2 = this.createElement(
			winner2Container,
			'div',
			'player-slot rounded-lg px-4 py-3 text-center font-semibold text-lg opacity-50'
		);
		winner2.id = 'winner2';
		winner2.textContent = 'Winner 2';

		// Right connector
		this.renderConnector(parent, 'right');

		// Right side players (match 1)
		const rightSide = this.createElement(
			parent,
			'div',
			'col-span-1 space-y-8'
		);
		rightSide.appendChild(
			this.createPlayerSlot(
				'player3',
<<<<<<< HEAD
				sessionStorage.getItem('alias3') || 'Player 3'
=======
				sessionStorage.getItem('player3') || 'Player 3'
>>>>>>> 7d5a8b55
			)
		);
		rightSide.appendChild(
			this.createPlayerSlot(
				'player4',
<<<<<<< HEAD
				sessionStorage.getItem('alias4') || 'Player 4'
=======
				sessionStorage.getItem('player4') || 'Player 4'
>>>>>>> 7d5a8b55
			)
		);
	}

	private renderConnector(parent: HTMLElement, side: 'left' | 'right') {
		const connector = this.createElement(
			parent,
			'div',
			'col-span-1 flex items-center justify-center h-full'
		);
		const lines = this.createElement(
			connector,
			'div',
			'relative w-full h-32'
		);

		if (side === 'left') {
			this.createElement(
				lines,
				'div',
				'bracket-line-horizontal absolute top-8 left-0 w-3/4'
			);
			this.createElement(
				lines,
				'div',
				'bracket-line-horizontal absolute bottom-8 left-0 w-3/4'
			);
			this.createElement(
				lines,
				'div',
				'bracket-line-vertical absolute left-3/4 top-8 h-16'
			);
			this.createElement(
				lines,
				'div',
				'bracket-line-horizontal absolute top-1/2 -translate-y-1/2 left-3/4 w-8'
			);
		} else {
			this.createElement(
				lines,
				'div',
				'bracket-line-horizontal absolute top-8 right-0 w-3/4'
			);
			this.createElement(
				lines,
				'div',
				'bracket-line-horizontal absolute bottom-8 right-0 w-3/4'
			);
			this.createElement(
				lines,
				'div',
				'bracket-line-vertical absolute left-1/4 top-8 h-16'
			);
			this.createElement(
				lines,
				'div',
				'bracket-line-horizontal absolute top-1/2 -translate-y-1/2 right-3/4 w-8'
			);
		}
	}

	private createPlayerSlot(
		playerId: string,
		playerIdText: string
	): HTMLElement {
		const slot = document.createElement('div');
		slot.className =
			'player-slot rounded-lg px-4 py-3 text-center font-semibold text-lg';
		slot.textContent = playerIdText;
		slot.setAttribute('data-player', playerId);
		return slot;
	}
}<|MERGE_RESOLUTION|>--- conflicted
+++ resolved
@@ -1,4 +1,5 @@
 import { ReadyButton } from '../buttons/ReadyButton';
+import { Screen } from './Screen';
 import { Screen } from './Screen';
 
 export class TournamentScreen extends Screen {
@@ -72,21 +73,13 @@
 		leftSide.appendChild(
 			this.createPlayerSlot(
 				'player1',
-<<<<<<< HEAD
 				sessionStorage.getItem('alias1') || 'Player 1'
-=======
-				sessionStorage.getItem('player1') || 'Player 1'
->>>>>>> 7d5a8b55
 			)
 		);
 		leftSide.appendChild(
 			this.createPlayerSlot(
 				'player2',
-<<<<<<< HEAD
 				sessionStorage.getItem('alias2') || 'Player 2'
-=======
-				sessionStorage.getItem('player2') || 'Player 2'
->>>>>>> 7d5a8b55
 			)
 		);
 
@@ -136,21 +129,13 @@
 		rightSide.appendChild(
 			this.createPlayerSlot(
 				'player3',
-<<<<<<< HEAD
 				sessionStorage.getItem('alias3') || 'Player 3'
-=======
-				sessionStorage.getItem('player3') || 'Player 3'
->>>>>>> 7d5a8b55
 			)
 		);
 		rightSide.appendChild(
 			this.createPlayerSlot(
 				'player4',
-<<<<<<< HEAD
 				sessionStorage.getItem('alias4') || 'Player 4'
-=======
-				sessionStorage.getItem('player4') || 'Player 4'
->>>>>>> 7d5a8b55
 			)
 		);
 	}
