# docker-compose.yml

networks:
    my_network:

volumes:
    db_volume:
        driver: local
        driver_opts:
            type: none
            device: ./database
            o: bind
    shared_volume:
        driver: local
        driver_opts:
            type: none
            device: ./shared_volume
            o: bind

services:
    frontend:
        container_name: frontend
        build:
            context: ..
            dockerfile: build/frontend/Dockerfile
        restart: unless-stopped
        command: /bin/sh /etc/nginx/launch.sh
        ports:
            - 8000:80
        volumes:
            - shared_volume:/shared
        networks:
            - my_network

    backend:
        container_name: backend
        build:
            context: ..
            dockerfile: build/backend/Dockerfile
        restart: unless-stopped
        command: npm run start:backend
        env_file: ./backend/.env
        volumes:
            - db_volume:/app/database
        ports:
            - 8080:8080
        networks:
            - my_network

    tunnel:
        container_name: tunnel
<<<<<<< HEAD
        image: debian:bookworm-slim
        restart: unless-stopped
        command: bash -c "apt-get update && apt-get install -y wget && wget -q https://github.com/cloudflare/cloudflared/releases/latest/download/cloudflared-linux-amd64 -O /usr/local/bin/cloudflared && chmod +x /usr/local/bin/cloudflared && cloudflared tunnel --url http://frontend:80 2>&1 | tee /shared/tunnel.log"
        volumes:
            - shared_volume:/shared
=======
        image: cloudflare/cloudflared:latest
        restart: unless-stopped
        command: tunnel --no-autoupdate run --token ${CLOUDFLARE_API_TOKEN}
>>>>>>> bb2cd295
        networks:
            - my_network<|MERGE_RESOLUTION|>--- conflicted
+++ resolved
@@ -10,12 +10,6 @@
             type: none
             device: ./database
             o: bind
-    shared_volume:
-        driver: local
-        driver_opts:
-            type: none
-            device: ./shared_volume
-            o: bind
 
 services:
     frontend:
@@ -24,11 +18,9 @@
             context: ..
             dockerfile: build/frontend/Dockerfile
         restart: unless-stopped
-        command: /bin/sh /etc/nginx/launch.sh
+        command: nginx -g 'daemon off;'
         ports:
             - 8000:80
-        volumes:
-            - shared_volume:/shared
         networks:
             - my_network
 
@@ -49,16 +41,8 @@
 
     tunnel:
         container_name: tunnel
-<<<<<<< HEAD
-        image: debian:bookworm-slim
-        restart: unless-stopped
-        command: bash -c "apt-get update && apt-get install -y wget && wget -q https://github.com/cloudflare/cloudflared/releases/latest/download/cloudflared-linux-amd64 -O /usr/local/bin/cloudflared && chmod +x /usr/local/bin/cloudflared && cloudflared tunnel --url http://frontend:80 2>&1 | tee /shared/tunnel.log"
-        volumes:
-            - shared_volume:/shared
-=======
         image: cloudflare/cloudflared:latest
         restart: unless-stopped
         command: tunnel --no-autoupdate run --token ${CLOUDFLARE_API_TOKEN}
->>>>>>> bb2cd295
         networks:
             - my_network