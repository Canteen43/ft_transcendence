import { MAX_RANKING_ITEMS } from '../../shared/constants.js';
import { MatchStatus } from '../../shared/enums.js';
import {
	PercentageWinsHistorySchema,
	Ranking,
	RankingItem,
	RankingSchema,
} from '../../shared/schemas/stats.js';
import { UUID } from '../../shared/types.js';
import * as db from '../utils/db.js';
import MatchRepository from './match_repository.js';
import ParticipantRepository from './participant_repository.js';
import UserRepository from './user_repository.js';

export class StatsRepository {
	static getRanking(): Ranking {
		return this.getRankingItems(10);
	}

	static getUserRankingItem(userId: UUID): RankingItem | null {
		const rows = this.getRankingItems(1, userId);
		if (!rows.length) return null;
		return rows[0];
	}

	static getPercentageWinsHistory(userId: UUID) {
		const rows = db.queryAll(
			`
			WITH
			matches AS (
				SELECT  created_at AS timestamp,
						CASE
							WHEN participant_1_score > participant_2_score THEN 1
							ELSE 0
						END AS won,
						1 AS total
				FROM tournament_match match
				INNER JOIN tournament
					ON tournament.id = match.tournament_id
				INNER JOIN tournament_participant participant
					ON participant.id = match.participant_1_id
				WHERE participant.user_id = ?
				AND   match.status = '${MatchStatus.Finished}'

				UNION ALL

				SELECT  created_at AS timestamp,
						CASE
							WHEN participant_2_score > participant_1_score THEN 1
							ELSE 0
						END AS won,
						1 AS total
				FROM tournament_match match
				INNER JOIN tournament
					ON tournament.id = match.tournament_id
				INNER JOIN tournament_participant participant
					ON participant.id = match.participant_2_id
				WHERE participant.user_id = ?
				AND   match.status = '${MatchStatus.Finished}'
<<<<<<< HEAD
			),
=======
			)
>>>>>>> 32adb738
			SELECT 
				ROW_NUMBER() OVER (ORDER BY timestamp) AS nr,
				MAX(timestamp) OVER (
					ORDER BY timestamp
					ROWS BETWEEN UNBOUNDED PRECEDING AND CURRENT ROW
				) AS timestamp,
				COUNT(*) OVER (
					ORDER BY timestamp
					ROWS BETWEEN UNBOUNDED PRECEDING AND CURRENT ROW
				) AS total_matches,
				1.0 * SUM(won) OVER (
					ORDER BY timestamp
					ROWS BETWEEN UNBOUNDED PRECEDING AND CURRENT ROW
				) /
				SUM(total) OVER (
					ORDER BY timestamp
					ROWS BETWEEN UNBOUNDED PRECEDING AND CURRENT ROW
				) AS percentage_wins
			FROM matches
<<<<<<< HEAD
			ORDER BY nr DESC
=======
			ORDER BY nr desc
>>>>>>> 32adb738
			LIMIT 100;`,
			[userId, userId]
		);

		return PercentageWinsHistorySchema.parse(rows);
	}

	private static getRankingItems(minMatches?: number, userId?: UUID) {
		let query = `
		WITH matches_p1 AS (
			SELECT
				participants.user_id,
				SUM(
					CASE
						WHEN participant_1_score > participant_2_score THEN 1
						ELSE 0
					END
				) AS wins,
				COUNT(*) AS played, 
				SUM(participant_1_score) AS goals_scored,
				SUM(participant_2_score) AS goals_against
			FROM ${ParticipantRepository.table} participants
			INNER JOIN ${MatchRepository.table} matches
				ON participants.id = matches.participant_1_id
				AND matches.status = '${MatchStatus.Finished}'
			GROUP BY participants.user_id
		),
		matches_p2 AS (
			SELECT
				participants.user_id,
				SUM(
					CASE
						WHEN participant_2_score > participant_1_score THEN 1
						ELSE 0
					END
				) AS wins,
				COUNT(*) AS played, 
				SUM(participant_2_score) AS goals_scored,
				SUM(participant_1_score) AS goals_against
			FROM ${ParticipantRepository.table} participants
			INNER JOIN ${MatchRepository.table} matches
				ON participants.id = matches.participant_2_id
				AND matches.status = '${MatchStatus.Finished}'
			GROUP BY participants.user_id
		),
		pre_calc AS (
			SELECT
				users.id,
				users.login,
				users.alias,
				COALESCE(matches_p1.wins, 0) + COALESCE(matches_p2.wins, 0) AS wins,
				COALESCE(matches_p1.played, 0) + COALESCE(matches_p2.played, 0) AS played,
				COALESCE(matches_p1.goals_scored, 0) + COALESCE(matches_p2.goals_scored, 0) AS goals_scored,
				COALESCE(matches_p1.goals_against, 0) + COALESCE(matches_p2.goals_against, 0) AS goals_against
			FROM ${UserRepository.table} users
			LEFT JOIN matches_p1
				ON users.id = matches_p1.user_id
			LEFT JOIN matches_p2
				ON users.id = matches_p2.user_id
		)
		SELECT
			ROW_NUMBER() OVER (
				ORDER BY
					1.0 * wins / NULLIF(played, 0) DESC,
					(goals_scored - goals_against) DESC,
					goals_scored DESC,
					goals_against ASC
			) AS rank,
			id AS user_id,
			login,
			alias,
			played,
			wins,
			played - wins AS losses,
			goals_scored,
			goals_against,
			1.0 * wins / NULLIF(played, 0) AS percentage_wins
		FROM pre_calc`;

		const query_order = `
		ORDER BY rank ASC
		LIMIT ?;`;

		let query_filter = `
			WHERE 1 = 1`;
		let params: any[] = [];
		if (minMatches) {
			query_filter += `
				AND played >= ?`;
			params.push(minMatches);
		}
		if (userId) {
			query_filter += `
				AND id = ?`;
			params.push(userId);
		}
		params.push(MAX_RANKING_ITEMS);

		const rows = db.queryAll(query + query_filter + query_order, params);
		return RankingSchema.parse(rows);
	}
}<|MERGE_RESOLUTION|>--- conflicted
+++ resolved
@@ -57,11 +57,7 @@
 					ON participant.id = match.participant_2_id
 				WHERE participant.user_id = ?
 				AND   match.status = '${MatchStatus.Finished}'
-<<<<<<< HEAD
-			),
-=======
 			)
->>>>>>> 32adb738
 			SELECT 
 				ROW_NUMBER() OVER (ORDER BY timestamp) AS nr,
 				MAX(timestamp) OVER (
@@ -81,11 +77,7 @@
 					ROWS BETWEEN UNBOUNDED PRECEDING AND CURRENT ROW
 				) AS percentage_wins
 			FROM matches
-<<<<<<< HEAD
 			ORDER BY nr DESC
-=======
-			ORDER BY nr desc
->>>>>>> 32adb738
 			LIMIT 100;`,
 			[userId, userId]
 		);
