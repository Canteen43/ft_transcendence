'use strict';

<<<<<<< HEAD
import path from 'node:path';
import AutoLoad from '@fastify/autoload';
import url from 'node:url';
import fastifyCors from '@fastify/cors'; // WARNING: Added by Karl
=======
import sensible from '@fastify/sensible';
import fastifySwagger from '@fastify/swagger';
import fastifySwaggerUI from '@fastify/swagger-ui';
>>>>>>> a661b93d
import type { FastifyInstance } from 'fastify';
import {
	fastifyZodOpenApiPlugin,
	fastifyZodOpenApiTransformers,
	serializerCompiler,
	validatorCompiler,
} from 'fastify-zod-openapi';
import tournamentRoutes from './routes/tournament.js';
import userRoutes from './routes/user.js';


// Pass --options via CLI arguments in command to enable these options.
const options = {};

export default async function fastifyInit(
	fastify: FastifyInstance,
	opts: Record<string, any>
) {
<<<<<<< HEAD
	// Register CORS first, WARNING: Added by Karl
	fastify.register(fastifyCors, {
		origin: '*' // allow all origins for now
	});	
	
	// Load all plugins
	fastify.register(AutoLoad, {
		dir: path.join(__dirname, 'plugins'),
		options: Object.assign({}, opts),
=======
	// Configure swagger
	await fastify.register(fastifyZodOpenApiPlugin);
	await fastify.register(fastifySwagger, {
		openapi: {
			info: {
				title: 'hello world',
				version: '1.0.0',
			},
			openapi: '3.1.0',
		},
		...fastifyZodOpenApiTransformers,
>>>>>>> a661b93d
	});
	await fastify.register(fastifySwaggerUI, {
		routePrefix: '/docs',
	});

	// Set validators
	fastify.setValidatorCompiler(validatorCompiler);
	fastify.setSerializerCompiler(serializerCompiler);

	// Load sensible
	await fastify.register(sensible);

	// Load routes
	await fastify.register(userRoutes, { prefix: '/users' });
	await fastify.register(tournamentRoutes, { prefix: '/tournaments' });
}

const _options = options;
export { _options as options };<|MERGE_RESOLUTION|>--- conflicted
+++ resolved
@@ -1,15 +1,9 @@
 'use strict';
 
-<<<<<<< HEAD
-import path from 'node:path';
-import AutoLoad from '@fastify/autoload';
-import url from 'node:url';
-import fastifyCors from '@fastify/cors'; // WARNING: Added by Karl
-=======
 import sensible from '@fastify/sensible';
 import fastifySwagger from '@fastify/swagger';
 import fastifySwaggerUI from '@fastify/swagger-ui';
->>>>>>> a661b93d
+import fastifyCors from '@fastify/cors';
 import type { FastifyInstance } from 'fastify';
 import {
 	fastifyZodOpenApiPlugin,
@@ -28,17 +22,10 @@
 	fastify: FastifyInstance,
 	opts: Record<string, any>
 ) {
-<<<<<<< HEAD
-	// Register CORS first, WARNING: Added by Karl
 	fastify.register(fastifyCors, {
 		origin: '*' // allow all origins for now
 	});	
 	
-	// Load all plugins
-	fastify.register(AutoLoad, {
-		dir: path.join(__dirname, 'plugins'),
-		options: Object.assign({}, opts),
-=======
 	// Configure swagger
 	await fastify.register(fastifyZodOpenApiPlugin);
 	await fastify.register(fastifySwagger, {
@@ -50,7 +37,6 @@
 			openapi: '3.1.0',
 		},
 		...fastifyZodOpenApiTransformers,
->>>>>>> a661b93d
 	});
 	await fastify.register(fastifySwaggerUI, {
 		routePrefix: '/docs',
