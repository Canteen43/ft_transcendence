--- conflicted
+++ resolved
@@ -53,11 +53,7 @@
 
 	static getFullTournament(id: UUID): FullTournament | null {
 		const tournament = TournamentRepository.getTournament(id);
-<<<<<<< HEAD
-		if (!tournament) return null;
-=======
 		if (!tournament) throw new TournamentNotFoundError('user id', id);
->>>>>>> 5cf8299d
 
 		const participants =
 			ParticipantRepository.getTournamentParticipants(id);
