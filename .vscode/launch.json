{
	// Use IntelliSense to learn about possible attributes.
	// Hover to view descriptions of existing attributes.
	// For more information, visit: https://go.microsoft.com/fwlink/?linkid=830387
	"version": "0.2.0",
	"configurations": [
		{
			"name": "Frontend",
<<<<<<< HEAD
=======
			"type": "node-terminal",
			"request": "launch",
			"command": "npm run frontend_dev",
			"cwd": "${workspaceFolder}"
		},
		{
			"name": "Backend",
			"type": "node",
			"request": "launch",
			"cwd": "${workspaceFolder}/backend",
			"runtimeExecutable": "tsx",
			"program": "${workspaceFolder}/backend/app.ts",
			"console": "integratedTerminal",
			"skipFiles": ["<node_internals>/**"]
		},
		{
			"name": "FE in Chrome",
>>>>>>> 60fe4b1e
			"type": "pwa-chrome",
			"request": "launch",
			"url": "http://localhost:5173",
			"webRoot": "${workspaceFolder}/frontend/src",
			"breakOnLoad": true,
			"runtimeArgs": [
				"--start-maximized",
				"--no-first-run",
				"--disable-session-crashed-bubble"
			],
			"userDataDir": "${workspaceFolder}/.vscode/chrome-debug-profile"
		}
	],
	"compounds": [
		{
			"name": "Full stack",
			"configurations": ["Frontend", "Backend"]
		}
	]
}<|MERGE_RESOLUTION|>--- conflicted
+++ resolved
@@ -6,8 +6,6 @@
 	"configurations": [
 		{
 			"name": "Frontend",
-<<<<<<< HEAD
-=======
 			"type": "node-terminal",
 			"request": "launch",
 			"command": "npm run frontend_dev",
@@ -25,7 +23,6 @@
 		},
 		{
 			"name": "FE in Chrome",
->>>>>>> 60fe4b1e
 			"type": "pwa-chrome",
 			"request": "launch",
 			"url": "http://localhost:5173",
