--- conflicted
+++ resolved
@@ -57,11 +57,6 @@
 };
 
 export const MESSAGE_START_TOURNAMENT = 'st';
-<<<<<<< HEAD
-=======
-export const MESSAGE_ACCEPT = 'a';
->>>>>>> 0508fd5e
-
 export const MESSAGE_ACCEPT = 'a';
 export const MESSAGE_START = 's';
 export const MESSAGE_PAUSE = 'p';
